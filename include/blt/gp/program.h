--- conflicted
+++ resolved
@@ -53,471 +53,312 @@
 #include <blt/gp/random.h>
 #include <blt/gp/threading.h>
 #include "blt/format/format.h"
-#include "blt/std/variant.h"
 
 namespace blt::gp
 {
-    struct argc_t
-    {
-        u32 argc = 0;
-        u32 argc_context = 0;
-
-        [[nodiscard]] bool is_terminal() const
-        {
-            return argc == 0;
-        }
-    };
-
-    struct operator_info_t
-    {
-        // types of the arguments
-        tracked_vector<type_id> argument_types;
-        // return type of this operator
-        type_id return_type;
-        // number of arguments for this operator
-        argc_t argc;
-        // per operator function callable (slow)
-        detail::operator_func_t func;
-    };
-
-    struct operator_metadata_t
-    {
-        size_t arg_size_bytes = 0;
-        size_t return_size_bytes = 0;
-        argc_t argc{};
-    };
-
-    struct program_operator_storage_t
-    {
-        // indexed from return TYPE ID, returns index of operator
-        expanding_buffer<tracked_vector<operator_id>> terminals;
-        expanding_buffer<tracked_vector<operator_id>> non_terminals;
-        expanding_buffer<tracked_vector<std::pair<operator_id, size_t>>> operators_ordered_terminals;
-        // indexed from OPERATOR ID (operator number) to a bitfield of flags
-        hashmap_t<operator_id, operator_special_flags> operator_flags;
-
-        tracked_vector<operator_info_t> operators;
-        tracked_vector<operator_metadata_t> operator_metadata;
-        tracked_vector<detail::print_func_t> print_funcs;
-        tracked_vector<detail::destroy_func_t> destroy_funcs;
-        tracked_vector<std::optional<std::string_view>> names;
-
-        detail::eval_func_t eval_func;
-
-        type_provider system;
-    };
-
-    namespace errors::serialization
-    {
-        struct error_to_string_t
-        {
-            virtual ~error_to_string_t() = default;
-            [[nodiscard]] virtual std::string to_string() const = 0;
-        };
-
-        struct invalid_read_t final : error_to_string_t
-        {
-            i64 read;
-            i64 expected;
-
-            invalid_read_t(const i64 read, const i64 expected): read(read), expected(expected)
-            {
-            }
-
-            [[nodiscard]] std::string to_string() const override
-            {
-                return "Invalid read; unable to read sufficient bytes to populate the object. Expected " + std::to_string(expected) + " but read " +
-                    std::to_string(read);
-            }
-        };
-
-        struct unexpected_size_t final : error_to_string_t
-        {
-            size_t read_size;
-            size_t expected_size;
-
-            unexpected_size_t(const size_t read_size, const size_t expected_size): read_size(read_size), expected_size(expected_size)
-            {
-            }
-
-            [[nodiscard]] std::string to_string() const override
-            {
-                return "Invalid read of a size type. Expected to find " + std::to_string(expected_size) + " found " + std::to_string(read_size);
-            }
-        };
-
-        struct invalid_operator_id_t final : error_to_string_t
-        {
-            operator_id read;
-            operator_id expected;
-
-            invalid_operator_id_t(const operator_id read, const operator_id expected): read(read), expected(expected)
-            {
-            }
-
-            [[nodiscard]] std::string to_string() const override
-            {
-                return "Loaded invalid operator ID. Expected " + std::to_string(expected) + " but found " + std::to_string(read);
-            }
-        };
-
-        struct invalid_name_t final : error_to_string_t
-        {
-            operator_id id;
-            std::string found;
-            std::string expected;
-
-            invalid_name_t(const operator_id id, std::string found, const std::string& expected): id(id), found(std::move(found)), expected(expected)
-            {
-            }
-
-            [[nodiscard]] std::string to_string() const override
-            {
-                return "Operator ID " + std::to_string(id) + " expected to have name '" + expected + "' but found '" + found + "'";
-            }
-        };
-
-        struct mismatched_bytes_t final : error_to_string_t
-        {
-            operator_id id;
-            size_t read_size;
-            size_t expected_size;
-
-            mismatched_bytes_t(const operator_id id, const size_t read_size, const size_t expected_size): id(id), read_size(read_size),
-                expected_size(expected_size)
-            {
-            }
-
-            [[nodiscard]] std::string to_string() const override
-            {
-                return "Operator ID " + std::to_string(id) + " expected bytes " + std::to_string(expected_size) + " but found " +
-                    std::to_string(read_size);
-            }
-        };
-
-        struct mismatched_argc_t final : error_to_string_t
-        {
-            operator_id id;
-            size_t read_argc;
-            size_t expected_argc;
-
-            mismatched_argc_t(const operator_id id, const size_t read_argc, const size_t expected_argc): id(id), read_argc(read_argc),
-                expected_argc(expected_argc)
-            {
-            }
-
-            [[nodiscard]] std::string to_string() const override
-            {
-                return "Operator ID " + std::to_string(id) + " expected argc " + std::to_string(expected_argc) + " but found " +
-                    std::to_string(read_argc);
-            }
-        };
-
-        struct mismatched_return_type_t final : error_to_string_t
-        {
-            operator_id id;
-            type_id read_type;
-            type_id expected_type;
-
-            mismatched_return_type_t(const operator_id id, const type_id read_type, const type_id expected_type): id(id), read_type(read_type),
-                expected_type(expected_type)
-            {
-            }
-
-            [[nodiscard]] std::string to_string() const override
-            {
-                return "Operator ID " + std::to_string(id) +
-                    " expected return type " + std::to_string(expected_type) +
-                    " but got " + std::to_string(read_type);
-            }
-        };
-
-        struct mismatched_arg_type_t final : error_to_string_t
-        {
-            operator_id id;
-            size_t arg_index;
-            type_id read_type;
-            type_id expected_type;
-
-            mismatched_arg_type_t(const operator_id id, const size_t arg_index, const type_id read_type, const type_id expected_type): id(id),
-                arg_index(arg_index), read_type(read_type), expected_type(expected_type)
-            {
-            }
-
-            [[nodiscard]] std::string to_string() const override
-            {
-                return "Operator ID " + std::to_string(id) +
-                    " expected argument " + std::to_string(arg_index) +
-                    " to be of type " + std::to_string(expected_type) +
-                    " but got " + std::to_string(read_type);
-            }
-        };
-
-        using serializer_error_t = variant_t<invalid_read_t, unexpected_size_t, invalid_operator_id_t, invalid_name_t, mismatched_bytes_t,
-                                             mismatched_argc_t, mismatched_return_type_t, mismatched_arg_type_t>;
-    }
-
-
-    template <typename Context = detail::empty_t>
-    class operator_builder
-    {
-        friend class gp_program;
-
-        friend class detail::operator_storage_test;
-
-    public:
-        explicit operator_builder() = default;
-
-        template <typename... Operators>
-        program_operator_storage_t& build(Operators&... operators)
-        {
-            blt::size_t largest_args = 0;
-            blt::size_t largest_returns = 0;
-            blt::u32 largest_argc = 0;
-            operator_metadata_t meta;
-            ((meta = add_operator(operators), largest_argc = std::max(meta.argc.argc, largest_argc), largest_args =
-                std::max(meta.arg_size_bytes, largest_args), largest_returns = std::max(meta.return_size_bytes, largest_returns)), ...);
-
-            //                largest = largest * largest_argc;
-            size_t largest = largest_args * largest_argc * largest_returns * largest_argc;
-
-            storage.eval_func = tree_t::make_execution_lambda<Context>(largest, operators...);
-
-            blt::hashset_t<type_id> has_terminals;
-
-            for (const auto& [index, value] : blt::enumerate(storage.terminals))
-            {
-                if (!value.empty())
-                    has_terminals.insert(index);
-            }
-
-            for (const auto& [index, value] : blt::enumerate(storage.non_terminals))
-            {
-                if (value.empty())
-                    continue;
-                auto return_type = index;
-                tracked_vector<std::pair<operator_id, blt::size_t>> ordered_terminals;
-                for (const auto& op : value)
-                {
-                    // count number of terminals
-                    blt::size_t terminals = 0;
-                    for (const auto& type : storage.operators[op].argument_types)
-                    {
-                        if (has_terminals.contains(type))
-                            terminals++;
-                    }
-                    ordered_terminals.emplace_back(op, terminals);
-                }
-                bool found_terminal_inputs = false;
-                bool matches_argc = false;
-                for (const auto& terms : ordered_terminals)
-                {
-                    if (terms.second == storage.operators[terms.first].argc.argc)
-                        matches_argc = true;
-                    if (terms.second != 0)
-                        found_terminal_inputs = true;
-                    if (matches_argc && found_terminal_inputs)
-                        break;
-                }
-                if (!found_terminal_inputs)
-                    BLT_ABORT(("Failed to find function with terminal arguments for return type " + std::to_string(return_type)).c_str());
-                if (!matches_argc)
-                {
-                    BLT_ABORT(("Failed to find a function which purely translates types "
-                        "(that is all input types are terminals) for return type " + std::to_string(return_type)).c_str());
-                }
-
-                std::sort(ordered_terminals.begin(), ordered_terminals.end(), [](const auto& a, const auto& b)
-                {
-                    return a.second > b.second;
-                });
-
-                auto first_size = *ordered_terminals.begin();
-                auto iter = ordered_terminals.begin();
-                while (++iter != ordered_terminals.end() && iter->second == first_size.second)
-                {
-                }
-
-                ordered_terminals.erase(iter, ordered_terminals.end());
-
-                storage.operators_ordered_terminals[return_type] = ordered_terminals;
-            }
-
-            return storage;
-        }
-
-        program_operator_storage_t&& grab()
-        {
-            return std::move(storage);
-        }
-
-    private:
-        template <typename RawFunction, typename Return, typename... Args>
-        auto add_operator(operation_t<RawFunction, Return(Args...)>& op)
-        {
-            // check for types we can register
-            (storage.system.register_type<Args>(), ...);
-            storage.system.register_type<Return>();
-
-            auto return_type_id = storage.system.get_type<Return>().id();
-            auto operator_id = blt::gp::operator_id(storage.operators.size());
-            op.id = operator_id;
-
-            operator_info_t info;
-
-            if constexpr (sizeof...(Args) > 0)
-            {
-                (add_non_context_argument<detail::remove_cv_ref<Args>>(info.argument_types), ...);
-            }
-
-            info.argc.argc_context = info.argc.argc = sizeof...(Args);
-            info.return_type = return_type_id;
-            info.func = op.template make_callable<Context>();
-
-            ((std::is_same_v<detail::remove_cv_ref<Args>, Context> ? info.argc.argc -= 1 : 0), ...);
-
-            auto& operator_list = info.argc.argc == 0 ? storage.terminals : storage.non_terminals;
-            operator_list[return_type_id].push_back(operator_id);
-
-            BLT_ASSERT(info.argc.argc_context - info.argc.argc <= 1 && "Cannot pass multiple context as arguments!");
-
-            storage.operators.push_back(info);
-
-            operator_metadata_t meta;
-            if constexpr (sizeof...(Args) != 0)
-            {
-                meta.arg_size_bytes = (stack_allocator::aligned_size<Args>() + ...);
-            }
-            meta.return_size_bytes = stack_allocator::aligned_size<Return>();
-            meta.argc = info.argc;
-
-            storage.operator_metadata.push_back(meta);
-            storage.print_funcs.push_back([&op](std::ostream& out, stack_allocator& stack)
-            {
-                if constexpr (blt::meta::is_streamable_v<Return>)
-                {
-                    out << stack.from<Return>(0);
-                    (void)(op); // remove warning
-                }
-                else
-                {
-                    out << "[Printing Value on '" << (op.get_name() ? *op.get_name() : "") << "' Not Supported!]";
-                }
-            });
-            storage.destroy_funcs.push_back([](const detail::destroy_t type, u8* data)
-            {
-                switch (type)
-                {
-                case detail::destroy_t::PTR:
-                case detail::destroy_t::RETURN:
-                    if constexpr (detail::has_func_drop_v<remove_cvref_t<Return>>)
-                    {
-                        reinterpret_cast<detail::remove_cv_ref<Return>*>(data)->drop();
-                    }
-                    break;
-                }
-            });
-            storage.names.push_back(op.get_name());
-            storage.operator_flags.emplace(operator_id, operator_special_flags{op.is_ephemeral(), op.return_has_ephemeral_drop()});
-            return meta;
-        }
-
-        template <typename T>
-        void add_non_context_argument(decltype(operator_info_t::argument_types)& types)
-        {
-            if constexpr (!std::is_same_v<Context, detail::remove_cv_ref<T>>)
-            {
-                types.push_back(storage.system.get_type<T>().id());
-            }
-        }
-
-    private:
-        program_operator_storage_t storage;
-    };
-
-    class gp_program
-    {
-    public:
-        /**
-        * Note about context size: This is required as context is passed to every operator in the GP tree, this context will be provided by your
-        * call to one of the evaluator functions. This was the nicest way to provide this as C++ lacks reflection
-        *
-        * @param seed
-        */
-        explicit gp_program(blt::u64 seed): seed_func([seed]
-        {
-            return seed;
-        })
-        {
-            create_threads();
-            set_config(config);
-        }
-
-        explicit gp_program(blt::u64 seed, const prog_config_t& config): seed_func([seed]
-        {
-            return seed;
-        })
-        {
-            create_threads();
-            set_config(config);
-        }
-
-        /**
-        *
-        * @param seed_func Function which provides a new random seed every time it is called.
-        * This will be used by each thread to initialize a new random number generator
-        */
-        explicit gp_program(std::function<blt::u64()> seed_func): seed_func(std::move(seed_func))
-        {
-            create_threads();
-            set_config(config);
-        }
-
-        explicit gp_program(std::function<blt::u64()> seed_func, const prog_config_t& config): seed_func(std::move(seed_func))
-        {
-            create_threads();
-            set_config(config);
-        }
-
-        ~gp_program()
-        {
-            thread_helper.lifetime_over = true;
-            thread_helper.barrier.notify_all();
-            thread_helper.thread_function_condition.notify_all();
-            for (auto& thread : thread_helper.threads)
-            {
-                if (thread->joinable())
-                    thread->join();
-            }
-        }
-
-        void create_next_generation()
-        {
-#ifdef BLT_TRACK_ALLOCATIONS
+	struct argc_t
+	{
+		blt::u32 argc = 0;
+		blt::u32 argc_context = 0;
+
+		[[nodiscard]] bool is_terminal() const
+		{
+			return argc == 0;
+		}
+	};
+
+	struct operator_info_t
+	{
+		// types of the arguments
+		tracked_vector<type_id> argument_types;
+		// return type of this operator
+		type_id return_type;
+		// number of arguments for this operator
+		argc_t argc;
+		// per operator function callable (slow)
+		detail::operator_func_t func;
+	};
+
+	struct operator_metadata_t
+	{
+		blt::size_t arg_size_bytes = 0;
+		blt::size_t return_size_bytes = 0;
+		argc_t argc{};
+	};
+
+	struct program_operator_storage_t
+	{
+		// indexed from return TYPE ID, returns index of operator
+		expanding_buffer<tracked_vector<operator_id>> terminals;
+		expanding_buffer<tracked_vector<operator_id>> non_terminals;
+		expanding_buffer<tracked_vector<std::pair<operator_id, size_t>>> operators_ordered_terminals;
+		// indexed from OPERATOR ID (operator number) to a bitfield of flags
+		hashmap_t<operator_id, operator_special_flags> operator_flags;
+
+		tracked_vector<operator_info_t> operators;
+		tracked_vector<operator_metadata_t> operator_metadata;
+		tracked_vector<detail::print_func_t> print_funcs;
+		tracked_vector<detail::destroy_func_t> destroy_funcs;
+		tracked_vector<std::optional<std::string_view>> names;
+
+		detail::eval_func_t eval_func;
+
+		type_provider system;
+	};
+
+	template <typename Context = detail::empty_t>
+	class operator_builder
+	{
+		friend class gp_program;
+
+		friend class blt::gp::detail::operator_storage_test;
+
+	public:
+		explicit operator_builder() = default;
+
+		template <typename... Operators>
+		program_operator_storage_t& build(Operators&... operators)
+		{
+			blt::size_t largest_args = 0;
+			blt::size_t largest_returns = 0;
+			blt::u32 largest_argc = 0;
+			operator_metadata_t meta;
+			((meta = add_operator(operators), largest_argc = std::max(meta.argc.argc, largest_argc), largest_args =
+				std::max(meta.arg_size_bytes, largest_args), largest_returns = std::max(meta.return_size_bytes, largest_returns)), ...);
+
+			//                largest = largest * largest_argc;
+			size_t largest = largest_args * largest_argc * largest_returns * largest_argc;
+
+			storage.eval_func = tree_t::make_execution_lambda<Context>(largest, operators...);
+
+			blt::hashset_t<type_id> has_terminals;
+
+			for (const auto& [index, value] : blt::enumerate(storage.terminals))
+			{
+				if (!value.empty())
+					has_terminals.insert(index);
+			}
+
+			for (const auto& [index, value] : blt::enumerate(storage.non_terminals))
+			{
+				if (value.empty())
+					continue;
+				auto return_type = index;
+				tracked_vector<std::pair<operator_id, blt::size_t>> ordered_terminals;
+				for (const auto& op : value)
+				{
+					// count number of terminals
+					blt::size_t terminals = 0;
+					for (const auto& type : storage.operators[op].argument_types)
+					{
+						if (has_terminals.contains(type))
+							terminals++;
+					}
+					ordered_terminals.emplace_back(op, terminals);
+				}
+				bool found_terminal_inputs = false;
+				bool matches_argc = false;
+				for (const auto& terms : ordered_terminals)
+				{
+					if (terms.second == storage.operators[terms.first].argc.argc)
+						matches_argc = true;
+					if (terms.second != 0)
+						found_terminal_inputs = true;
+					if (matches_argc && found_terminal_inputs)
+						break;
+				}
+				if (!found_terminal_inputs)
+					BLT_ABORT(("Failed to find function with terminal arguments for return type " + std::to_string(return_type)).c_str());
+				if (!matches_argc)
+				{
+					BLT_ABORT(("Failed to find a function which purely translates types "
+						"(that is all input types are terminals) for return type " + std::to_string(return_type)).c_str());
+				}
+
+				std::sort(ordered_terminals.begin(), ordered_terminals.end(), [](const auto& a, const auto& b) {
+					return a.second > b.second;
+				});
+
+				auto first_size = *ordered_terminals.begin();
+				auto iter = ordered_terminals.begin();
+				while (++iter != ordered_terminals.end() && iter->second == first_size.second)
+				{}
+
+				ordered_terminals.erase(iter, ordered_terminals.end());
+
+				storage.operators_ordered_terminals[return_type] = ordered_terminals;
+			}
+
+			return storage;
+		}
+
+		program_operator_storage_t&& grab()
+		{
+			return std::move(storage);
+		}
+
+	private:
+		template <typename RawFunction, typename Return, typename... Args>
+		auto add_operator(operation_t<RawFunction, Return(Args...)>& op)
+		{
+			// check for types we can register
+			(storage.system.register_type<Args>(), ...);
+			storage.system.register_type<Return>();
+
+			auto return_type_id = storage.system.get_type<Return>().id();
+			auto operator_id = blt::gp::operator_id(storage.operators.size());
+			op.id = operator_id;
+
+			operator_info_t info;
+
+			if constexpr (sizeof...(Args) > 0)
+			{
+				(add_non_context_argument<detail::remove_cv_ref<Args>>(info.argument_types), ...);
+			}
+
+			info.argc.argc_context = info.argc.argc = sizeof...(Args);
+			info.return_type = return_type_id;
+			info.func = op.template make_callable<Context>();
+
+			((std::is_same_v<detail::remove_cv_ref<Args>, Context> ? info.argc.argc -= 1 : 0), ...);
+
+			auto& operator_list = info.argc.argc == 0 ? storage.terminals : storage.non_terminals;
+			operator_list[return_type_id].push_back(operator_id);
+
+			BLT_ASSERT(info.argc.argc_context - info.argc.argc <= 1 && "Cannot pass multiple context as arguments!");
+
+			storage.operators.push_back(info);
+
+			operator_metadata_t meta;
+			if constexpr (sizeof...(Args) != 0)
+			{
+				meta.arg_size_bytes = (stack_allocator::aligned_size<Args>() + ...);
+			}
+			meta.return_size_bytes = stack_allocator::aligned_size<Return>();
+			meta.argc = info.argc;
+
+			storage.operator_metadata.push_back(meta);
+			storage.print_funcs.push_back([&op](std::ostream& out, stack_allocator& stack) {
+				if constexpr (blt::meta::is_streamable_v<Return>)
+				{
+					out << stack.from<Return>(0);
+					(void) (op); // remove warning
+				} else
+				{
+					out << "[Printing Value on '" << (op.get_name() ? *op.get_name() : "") << "' Not Supported!]";
+				}
+			});
+			storage.destroy_funcs.push_back([](const detail::destroy_t type, u8* data) {
+				switch (type)
+				{
+					case detail::destroy_t::PTR:
+					case detail::destroy_t::RETURN:
+						if constexpr (detail::has_func_drop_v<remove_cvref_t<Return>>)
+						{
+							reinterpret_cast<detail::remove_cv_ref<Return>*>(data)->drop();
+						}
+						break;
+				}
+			});
+			storage.names.push_back(op.get_name());
+			storage.operator_flags.emplace(operator_id, operator_special_flags{op.is_ephemeral(), op.return_has_ephemeral_drop()});
+			return meta;
+		}
+
+		template <typename T>
+		void add_non_context_argument(decltype(operator_info_t::argument_types)& types)
+		{
+			if constexpr (!std::is_same_v<Context, detail::remove_cv_ref<T>>)
+			{
+				types.push_back(storage.system.get_type<T>().id());
+			}
+		}
+
+	private:
+		program_operator_storage_t storage;
+	};
+
+	class gp_program
+	{
+	public:
+		/**
+		* Note about context size: This is required as context is passed to every operator in the GP tree, this context will be provided by your
+		* call to one of the evaluator functions. This was the nicest way to provide this as C++ lacks reflection
+		*
+		* @param seed
+		*/
+		explicit gp_program(blt::u64 seed): seed_func([seed] {
+			return seed;
+		})
+		{
+			create_threads();
+			set_config(config);
+		}
+
+		explicit gp_program(blt::u64 seed, const prog_config_t& config): seed_func([seed] {
+			return seed;
+		})
+		{
+			create_threads();
+			set_config(config);
+		}
+
+		/**
+		*
+		* @param seed_func Function which provides a new random seed every time it is called.
+		* This will be used by each thread to initialize a new random number generator
+		*/
+		explicit gp_program(std::function<blt::u64()> seed_func): seed_func(std::move(seed_func))
+		{
+			create_threads();
+			set_config(config);
+		}
+
+		explicit gp_program(std::function<blt::u64()> seed_func, const prog_config_t& config): seed_func(std::move(seed_func))
+		{
+			create_threads();
+			set_config(config);
+		}
+
+		~gp_program()
+		{
+			thread_helper.lifetime_over = true;
+			thread_helper.barrier.notify_all();
+			thread_helper.thread_function_condition.notify_all();
+			for (auto& thread : thread_helper.threads)
+			{
+				if (thread->joinable())
+					thread->join();
+			}
+		}
+
+		void create_next_generation()
+		{
+			#ifdef BLT_TRACK_ALLOCATIONS
                 auto gen_alloc = blt::gp::tracker.start_measurement();
-#endif
-            // should already be empty
-            thread_helper.next_gen_left.store(selection_probabilities.replacement_amount.value_or(config.population_size), std::memory_order_release);
-            (*thread_execution_service)(0);
-#ifdef BLT_TRACK_ALLOCATIONS
+			#endif
+			// should already be empty
+			thread_helper.next_gen_left.store(selection_probabilities.replacement_amount.value_or(config.population_size), std::memory_order_release);
+			(*thread_execution_service)(0);
+			#ifdef BLT_TRACK_ALLOCATIONS
                 blt::gp::tracker.stop_measurement(gen_alloc);
                 gen_alloc.pretty_print("Generation");
-#endif
-        }
-
-        void next_generation()
-        {
-            std::swap(current_pop, next_pop);
-            ++current_generation;
-        }
-
-        void evaluate_fitness()
-        {
-#ifdef BLT_TRACK_ALLOCATIONS
+			#endif
+		}
+
+		void next_generation()
+		{
+			std::swap(current_pop, next_pop);
+			++current_generation;
+		}
+
+		void evaluate_fitness()
+		{
+			#ifdef BLT_TRACK_ALLOCATIONS
                 auto fitness_alloc = blt::gp::tracker.start_measurement();
-#endif
-            evaluate_fitness_internal();
-#ifdef BLT_TRACK_ALLOCATIONS
+			#endif
+			evaluate_fitness_internal();
+			#ifdef BLT_TRACK_ALLOCATIONS
                 blt::gp::tracker.stop_measurement(fitness_alloc);
                 fitness_alloc.pretty_print("Fitness");
                 evaluation_calls.call();
@@ -526,42 +367,33 @@
                 {
                     evaluation_allocations.call(fitness_alloc.getAllocatedByteDifference());
                 }
-<<<<<<< HEAD
 			#endif
 		}
 
-		void reset_program(type_id root_type, bool eval_fitness_now = true)
-		{
-			current_generation = 0;
+        void reset_program(type_id root_type, bool eval_fitness_now = true)
+        {
+            current_generation = 0;
+            current_pop = config.pop_initializer.get().generate({
+                *this, root_type, config.population_size, config.initial_min_tree_size, config.initial_max_tree_size
+            });
+            next_pop = population_t(current_pop);
+            BLT_ASSERT_MSG(current_pop.get_individuals().size() == config.population_size,
+                           ("cur pop size: " + std::to_string(current_pop.get_individuals().size())).c_str());
+            BLT_ASSERT_MSG(next_pop.get_individuals().size() == config.population_size,
+                           ("next pop size: " + std::to_string(next_pop.get_individuals().size())).c_str());
+            if (eval_fitness_now)
+                evaluate_fitness_internal();
+        }
+
+		void kill()
+		{
+			thread_helper.lifetime_over = true;
+		}
+
+		void generate_initial_population(const type_id root_type)
+		{
 			current_pop = config.pop_initializer.get().generate({
-				*this,
-				root_type,
-				config.population_size,
-				config.initial_min_tree_size,
-				config.initial_max_tree_size
-			});
-			next_pop = population_t(current_pop);
-			BLT_ASSERT_MSG(current_pop.get_individuals().size() == config.population_size,
-							("cur pop size: " + std::to_string(current_pop.get_individuals().size())).c_str());
-			BLT_ASSERT_MSG(next_pop.get_individuals().size() == config.population_size,
-							("next pop size: " + std::to_string(next_pop.get_individuals().size())).c_str());
-			if (eval_fitness_now)
-				evaluate_fitness_internal();
-		}
-
-		void kill()
-		{
-			thread_helper.lifetime_over = true;
-		}
-
-		void generate_initial_population(const type_id root_type)
-		{
-			current_pop = config.pop_initializer.get().generate({
-				*this,
-				root_type,
-				config.population_size,
-				config.initial_min_tree_size,
-				config.initial_max_tree_size
+				*this, root_type, config.population_size, config.initial_min_tree_size, config.initial_max_tree_size
 			});
 			next_pop = population_t(current_pop);
 			BLT_ASSERT_MSG(current_pop.get_individuals().size() == config.population_size,
@@ -1040,604 +872,29 @@
 				if (ptr == nullptr)
 					ptr = &tree_t::get_thread_local(*this);
 				#ifdef BLT_TRACK_ALLOCATIONS
-=======
-#endif
-        }
-
-        void reset_program(type_id root_type, bool eval_fitness_now = true)
-        {
-            current_generation = 0;
-            current_pop = config.pop_initializer.get().generate({
-                *this, root_type, config.population_size, config.initial_min_tree_size, config.initial_max_tree_size
-            });
-            next_pop = population_t(current_pop);
-            BLT_ASSERT_MSG(current_pop.get_individuals().size() == config.population_size,
-                           ("cur pop size: " + std::to_string(current_pop.get_individuals().size())).c_str());
-            BLT_ASSERT_MSG(next_pop.get_individuals().size() == config.population_size,
-                           ("next pop size: " + std::to_string(next_pop.get_individuals().size())).c_str());
-            if (eval_fitness_now)
-                evaluate_fitness_internal();
-        }
-
-        void kill()
-        {
-            thread_helper.lifetime_over = true;
-        }
-
-        void generate_initial_population(const type_id root_type)
-        {
-            current_pop = config.pop_initializer.get().generate({
-                *this, root_type, config.population_size, config.initial_min_tree_size, config.initial_max_tree_size
-            });
-            next_pop = population_t(current_pop);
-            BLT_ASSERT_MSG(current_pop.get_individuals().size() == config.population_size,
-                           ("cur pop size: " + std::to_string(current_pop.get_individuals().size())).c_str());
-            BLT_ASSERT_MSG(next_pop.get_individuals().size() == config.population_size,
-                           ("next pop size: " + std::to_string(next_pop.get_individuals().size())).c_str());
-        }
-
-        /**
-        * takes in a reference to a function for the fitness evaluation function (must return a value convertable to double)
-        * The lambda must accept a tree for evaluation, and an index (current tree)
-        *
-        * tree_t& current_tree, blt::size_t index_of_tree
-        *
-        * Container must be concurrently accessible from multiple threads using operator[]
-        *
-        * NOTE: the larger the adjusted fitness, the better.
-        */
-        template <typename FitnessFunc, typename Crossover, typename Mutation, typename Reproduction>
-        void setup_generational_evaluation(FitnessFunc& fitness_function, Crossover& crossover_selection, Mutation& mutation_selection,
-                                           Reproduction& reproduction_selection, bool eval_fitness_now = true)
-        {
-            if (config.threads == 1)
-            {
-                BLT_INFO("Starting generational with single thread variant!");
-                thread_execution_service = std::unique_ptr<std::function<void(size_t)>>(new std::function(
-                    [this, &fitness_function, &crossover_selection, &mutation_selection, &reproduction_selection](size_t)
-                    {
-                        single_threaded_fitness_eval<FitnessFunc>()(fitness_function);
-
-                        if (thread_helper.next_gen_left > 0)
-                        {
-                            current_stats.normalized_fitness.clear();
-                            double sum_of_prob = 0;
-                            for (const auto& ind : current_pop)
-                            {
-                                const auto prob = (ind.fitness.adjusted_fitness / current_stats.overall_fitness);
-                                current_stats.normalized_fitness.push_back(sum_of_prob + prob);
-                                sum_of_prob += prob;
-                            }
-
-                            const auto args = get_selector_args();
-
-                            crossover_selection.pre_process(*this, current_pop);
-                            mutation_selection.pre_process(*this, current_pop);
-                            reproduction_selection.pre_process(*this, current_pop);
-
-                            size_t start = detail::perform_elitism(args, next_pop);
-
-                            while (start < config.population_size)
-                            {
-                                tree_t& c1 = next_pop.get_individuals()[start].tree;
-                                tree_t* c2 = nullptr;
-                                if (start + 1 < config.population_size)
-                                    c2 = &next_pop.get_individuals()[start + 1].tree;
-                                start += perform_selection(crossover_selection, mutation_selection, reproduction_selection, c1, c2);
-                            }
-
-                            thread_helper.next_gen_left = 0;
-                        }
-                    }));
-            }
-            else
-            {
-                BLT_INFO("Starting generational thread execution service!");
-                std::scoped_lock lock(thread_helper.thread_function_control);
-                thread_execution_service = std::unique_ptr<std::function<void(size_t)>>(new std::function(
-                    [this, &fitness_function, &crossover_selection, &mutation_selection, &reproduction_selection](const size_t id)
-                    {
-                        thread_helper.barrier.wait();
-
-                        multi_threaded_fitness_eval<FitnessFunc>()(fitness_function, id);
-
-                        if (thread_helper.next_gen_left > 0)
-                        {
-                            thread_helper.barrier.wait();
-                            auto args = get_selector_args();
-                            if (id == 0)
-                            {
-                                current_stats.normalized_fitness.clear();
-                                double sum_of_prob = 0;
-                                for (const auto& ind : current_pop)
-                                {
-                                    const auto prob = (ind.fitness.adjusted_fitness / current_stats.overall_fitness);
-                                    current_stats.normalized_fitness.push_back(sum_of_prob + prob);
-                                    sum_of_prob += prob;
-                                }
-
-                                crossover_selection.pre_process(*this, current_pop);
-                                if (&crossover_selection != &mutation_selection)
-                                    mutation_selection.pre_process(*this, current_pop);
-                                if (&crossover_selection != &reproduction_selection)
-                                    reproduction_selection.pre_process(*this, current_pop);
-                                const auto elite_amount = detail::perform_elitism(args, next_pop);
-                                thread_helper.next_gen_left -= elite_amount;
-                            }
-                            thread_helper.barrier.wait();
-
-                            while (thread_helper.next_gen_left > 0)
-                            {
-                                size_t size = 0;
-                                size_t begin = 0;
-                                size_t end = thread_helper.next_gen_left.load(std::memory_order_relaxed);
-                                do
-                                {
-                                    size = std::min(end, config.evaluation_size);
-                                    begin = end - size;
-                                }
-                                while (!thread_helper.next_gen_left.compare_exchange_weak(
-                                    end, end - size, std::memory_order::memory_order_relaxed, std::memory_order::memory_order_relaxed));
-
-                                while (begin != end)
-                                {
-                                    auto index = config.elites + begin;
-                                    tree_t& c1 = next_pop.get_individuals()[index].tree;
-                                    tree_t* c2 = nullptr;
-                                    if (begin + 1 < end)
-                                        c2 = &next_pop.get_individuals()[index + 1].tree;
-                                    begin += perform_selection(crossover_selection, mutation_selection, reproduction_selection, c1, c2);
-                                }
-                            }
-                        }
-                        thread_helper.barrier.wait();
-                    }));
-                thread_helper.thread_function_condition.notify_all();
-            }
-            if (eval_fitness_now)
-            {
-                BLT_ASSERT(
-                    !current_pop.get_individuals().empty() && current_pop.get_individuals().size() == config.population_size &&
-                    "Attempted to evaluate fitness but population was empty. Did you forget to call generate_initial_population()?" &&
-                    "You can also pass false to the function to prevent immediate fitness evaluation");
-                evaluate_fitness_internal();
-            }
-        }
-
-        template <typename FitnessFunc, typename SelectionStrat, typename Crossover, typename Mutation, typename Reproduction>
-        void setup_steady_state_evaluation(FitnessFunc& fitness_function, SelectionStrat& replacement_strategy, size_t replacement_amount,
-                                           Crossover& crossover_selection, Mutation& mutation_selection, Reproduction& reproduction_selection,
-                                           const bool eval_fitness_now = true)
-        {
-            selection_probabilities.replacement_amount = replacement_amount;
-            if (config.threads == 1)
-            {
-                BLT_INFO("Starting steady state with single thread variant!");
-                thread_execution_service = std::unique_ptr<std::function<void(size_t)>>(new std::function(
-                    [this, &fitness_function, &replacement_strategy, &crossover_selection, &mutation_selection, &reproduction_selection](size_t)
-                    {
-                        single_threaded_fitness_eval<FitnessFunc>()(fitness_function);
-
-                        if (thread_helper.next_gen_left > 0)
-                        {
-                            current_stats.normalized_fitness.clear();
-                            double sum_of_prob = 0;
-                            for (const auto& ind : current_pop)
-                            {
-                                const auto prob = (ind.fitness.adjusted_fitness / current_stats.overall_fitness);
-                                current_stats.normalized_fitness.push_back(sum_of_prob + prob);
-                                sum_of_prob += prob;
-                            }
-
-                            next_pop = population_t(current_pop);
-
-                            replacement_strategy.pre_process(*this, next_pop);
-                            crossover_selection.pre_process(*this, current_pop);
-                            mutation_selection.pre_process(*this, current_pop);
-                            reproduction_selection.pre_process(*this, current_pop);
-
-                            while (thread_helper.next_gen_left > 0)
-                            {
-                                tree_t& c1 = replacement_strategy.select(*this, next_pop);
-                                tree_t* c2 = nullptr;
-                                if (thread_helper.next_gen_left > 1)
-                                    while (c2 != &c1)
-                                        c2 = &replacement_strategy.select(*this, next_pop);
-                                thread_helper.next_gen_left -= perform_selection(crossover_selection, mutation_selection, reproduction_selection, c1,
-                                                                                 c2);
-                            }
-
-                            thread_helper.next_gen_left = 0;
-                        }
-                    }));
-            }
-            else
-            {
-                BLT_INFO("Starting steady state thread execution service!");
-                std::scoped_lock lock(thread_helper.thread_function_control);
-                thread_execution_service = std::unique_ptr<std::function<void(size_t)>>(new std::function(
-                    [this, &fitness_function, &replacement_strategy, &crossover_selection, &mutation_selection, &reproduction_selection](
-                    const size_t id)
-                    {
-                        thread_helper.barrier.wait();
-
-                        multi_threaded_fitness_eval<FitnessFunc>()(fitness_function, id);
-
-                        if (thread_helper.next_gen_left > 0)
-                        {
-                            thread_helper.barrier.wait();
-                            if (id == 0)
-                            {
-                                current_stats.normalized_fitness.clear();
-                                double sum_of_prob = 0;
-                                for (const auto& ind : current_pop)
-                                {
-                                    const auto prob = (ind.fitness.adjusted_fitness / current_stats.overall_fitness);
-                                    current_stats.normalized_fitness.push_back(sum_of_prob + prob);
-                                    sum_of_prob += prob;
-                                }
-
-                                current_pop = population_t(next_pop);
-
-                                replacement_strategy.pre_process(*this, next_pop);
-                                crossover_selection.pre_process(*this, current_pop);
-                                if (&crossover_selection != &mutation_selection)
-                                    mutation_selection.pre_process(*this, current_pop);
-                                if (&crossover_selection != &reproduction_selection)
-                                    reproduction_selection.pre_process(*this, current_pop);
-                            }
-                            thread_helper.barrier.wait();
-
-                            while (thread_helper.next_gen_left > 0)
-                            {
-                                size_t size = 0;
-                                size_t end = thread_helper.next_gen_left.load(std::memory_order_relaxed);
-                                do
-                                {
-                                    size = std::min(end, config.evaluation_size);
-                                }
-                                while (!thread_helper.next_gen_left.compare_exchange_weak(
-                                    end, end - size, std::memory_order::memory_order_relaxed, std::memory_order::memory_order_relaxed));
-
-                                while (size > 0)
-                                {
-                                    tree_t& c1 = replacement_strategy.select(*this, next_pop);
-                                    tree_t* c2 = nullptr;
-                                    if (thread_helper.next_gen_left > 1)
-                                        while (c2 != &c1)
-                                            c2 = &replacement_strategy.select(*this, next_pop);
-                                    size -= perform_selection(crossover_selection, mutation_selection, reproduction_selection, c1, c2);
-                                }
-                            }
-                        }
-                        thread_helper.barrier.wait();
-                    }));
-                thread_helper.thread_function_condition.notify_all();
-            }
-            if (eval_fitness_now)
-            {
-                BLT_ASSERT(
-                    !current_pop.get_individuals().empty() && current_pop.get_individuals().size() == config.population_size &&
-                    "Attempted to evaluate fitness but population was empty. Did you forget to call generate_initial_population()?" &&
-                    "You can also pass false to the function to prevent immediate fitness evaluation");
-                evaluate_fitness_internal();
-            }
-        }
-
-        [[nodiscard]] bool should_terminate() const
-        {
-            return current_generation >= config.max_generations || fitness_should_exit;
-        }
-
-        [[nodiscard]] bool should_thread_terminate() const
-        {
-            return thread_helper.lifetime_over;
-        }
-
-        operator_id select_terminal(const type_id id)
-        {
-            // we wanted a terminal, but could not find one, so we will select from a function that has a terminal
-            if (storage.terminals[id].empty())
-                return select_non_terminal_too_deep(id);
-            return get_random().select(storage.terminals[id]);
-        }
-
-        operator_id select_non_terminal(const type_id id)
-        {
-            // non-terminal doesn't exist, return a terminal. This is useful for types that are defined only to have a random value, nothing more.
-            // was considering an std::optional<> but that would complicate the generator code considerably. I'll mark this as a TODO for v2
-            if (storage.non_terminals[id].empty())
-                return select_terminal(id);
-            return get_random().select(storage.non_terminals[id]);
-        }
-
-        operator_id select_non_terminal_too_deep(const type_id id)
-        {
-            // this should probably be an error.
-            if (storage.operators_ordered_terminals[id].empty())
-                BLT_ABORT("An impossible state has been reached. Please consult the manual. Error 43");
-            return get_random().select(storage.operators_ordered_terminals[id]).first;
-        }
-
-        auto& get_current_pop()
-        {
-            return current_pop;
-        }
-
-        [[nodiscard]] random_t& get_random() const;
-
-        [[nodiscard]] const prog_config_t& get_config() const
-        {
-            return config;
-        }
-
-        void set_config(const prog_config_t& config)
-        {
-            this->config = config;
-            selection_probabilities.update(this->config);
-        }
-
-        [[nodiscard]] type_provider& get_typesystem()
-        {
-            return storage.system;
-        }
-
-        [[nodiscard]] operator_info_t& get_operator_info(const operator_id id)
-        {
-            return storage.operators[id];
-        }
-
-        [[nodiscard]] detail::print_func_t& get_print_func(const operator_id id)
-        {
-            return storage.print_funcs[id];
-        }
-
-        [[nodiscard]] detail::destroy_func_t& get_destroy_func(const operator_id id)
-        {
-            return storage.destroy_funcs[id];
-        }
-
-        [[nodiscard]] std::optional<std::string_view> get_name(const operator_id id) const
-        {
-            return storage.names[id];
-        }
-
-        [[nodiscard]] tracked_vector<operator_id>& get_type_terminals(const type_id id)
-        {
-            return storage.terminals[id];
-        }
-
-        [[nodiscard]] tracked_vector<operator_id>& get_type_non_terminals(const type_id id)
-        {
-            return storage.non_terminals[id];
-        }
-
-        [[nodiscard]] detail::eval_func_t& get_eval_func()
-        {
-            return storage.eval_func;
-        }
-
-        [[nodiscard]] auto get_current_generation() const
-        {
-            return current_generation.load();
-        }
-
-        [[nodiscard]] const auto& get_population_stats() const
-        {
-            return current_stats;
-        }
-
-        [[nodiscard]] const tracked_vector<population_stats>& get_stats_histories() const
-        {
-            return statistic_history;
-        }
-
-        [[nodiscard]] bool is_operator_ephemeral(const operator_id id) const
-        {
-            return storage.operator_flags.find(static_cast<size_t>(id))->second.is_ephemeral();
-        }
-
-        [[nodiscard]] bool operator_has_ephemeral_drop(const operator_id id) const
-        {
-            return storage.operator_flags.find(static_cast<size_t>(id))->second.has_ephemeral_drop();
-        }
-
-        [[nodiscard]] operator_special_flags get_operator_flags(const operator_id id) const
-        {
-            return storage.operator_flags.find(static_cast<size_t>(id))->second;
-        }
-
-        void set_operations(program_operator_storage_t op)
-        {
-            storage = std::move(op);
-        }
-
-        template <size_t size>
-        std::array<size_t, size> get_best_indexes()
-        {
-            std::array<size_t, size> arr;
-
-            tracked_vector<std::pair<size_t, double>> values;
-            values.reserve(current_pop.get_individuals().size());
-
-            for (const auto& [index, value] : enumerate(current_pop.get_individuals()))
-                values.emplace_back(index, value.fitness.adjusted_fitness);
-
-            std::sort(values.begin(), values.end(), [](const auto& a, const auto& b)
-            {
-                return a.second > b.second;
-            });
-
-            for (size_t i = 0; i < std::min(size, config.population_size); ++i)
-                arr[i] = values[i].first;
-            for (size_t i = std::min(size, config.population_size); i < size; ++i)
-                arr[i] = 0;
-
-            return arr;
-        }
-
-        template <size_t size>
-        auto get_best_trees()
-        {
-            return convert_array<std::array<std::reference_wrapper<individual_t>, size>>(get_best_indexes<size>(),
-                                                                                         [this](auto&& arr, size_t index) -> tree_t&
-                                                                                         {
-                                                                                             return current_pop.get_individuals()[arr[index]].tree;
-                                                                                         }, std::make_integer_sequence<size_t, size>());
-        }
-
-        template <size_t size>
-        auto get_best_individuals()
-        {
-            return convert_array<std::array<std::reference_wrapper<individual_t>, size>>(get_best_indexes<size>(),
-                                                                                         [this](auto&& arr, size_t index) -> individual_t&
-                                                                                         {
-                                                                                             return current_pop.get_individuals()[arr[index]];
-                                                                                         }, std::make_integer_sequence<size_t, size>());
-        }
-
-        void save_generation(fs::writer_t& writer);
-
-        void save_state(fs::writer_t& writer);
-
-        bool load_generation(fs::reader_t& reader);
-
-        std::optional<errors::serialization::serializer_error_t> load_state(fs::reader_t& reader);
-
-    private:
-        template <typename FitnessFunc>
-        auto single_threaded_fitness_eval()
-        {
-            return [this](FitnessFunc& fitness_function)
-            {
-                if (thread_helper.evaluation_left > 0)
-                {
-                    current_stats.normalized_fitness.clear();
-                    double sum_of_prob = 0;
-                    perform_fitness_function(0, current_pop.get_individuals().size(), fitness_function);
-                    for (const auto& ind : current_pop)
-                    {
-                        const auto prob = (ind.fitness.adjusted_fitness / current_stats.overall_fitness);
-                        current_stats.normalized_fitness.push_back(sum_of_prob + prob);
-                        sum_of_prob += prob;
-                    }
-                    std::sort(current_pop.begin(), current_pop.end(), [](const auto& a, const auto& b)
-                    {
-                        return a.fitness.adjusted_fitness > b.fitness.adjusted_fitness;
-                    });
-                    thread_helper.evaluation_left = 0;
-                }
-            };
-        }
-
-        template <typename FitnessFunc>
-        auto multi_threaded_fitness_eval()
-        {
-            return [this](FitnessFunc& fitness_function, size_t thread_id)
-            {
-                if (thread_helper.evaluation_left > 0)
-                {
-                    thread_helper.barrier.wait();
-                    while (thread_helper.evaluation_left > 0)
-                    {
-                        size_t size = 0;
-                        size_t begin = 0;
-                        size_t end = thread_helper.evaluation_left.load(std::memory_order_relaxed);
-                        do
-                        {
-                            size = std::min(end, config.evaluation_size);
-                            begin = end - size;
-                        }
-                        while (!thread_helper.evaluation_left.compare_exchange_weak(end, end - size, std::memory_order::memory_order_relaxed,
-                                                                                    std::memory_order::memory_order_relaxed));
-                        perform_fitness_function(begin, end, fitness_function);
-                    }
-                    thread_helper.barrier.wait();
-                    if (thread_id == 0)
-                    {
-                        std::sort(current_pop.begin(), current_pop.end(), [](const auto& a, const auto& b)
-                        {
-                            return a.fitness.adjusted_fitness > b.fitness.adjusted_fitness;
-                        });
-                    }
-                    thread_helper.barrier.wait();
-                }
-            };
-        }
-
-        template <typename FitnessFunction>
-        void perform_fitness_function(const size_t begin, const size_t end, FitnessFunction& fitness_function)
-        {
-            using LambdaReturn = std::invoke_result_t<decltype(fitness_function), const tree_t&, fitness_t&, size_t>;
-            for (size_t i = begin; i < end; i++)
-            {
-                auto& ind = current_pop.get_individuals()[i];
-
-                ind.fitness = {};
-                if constexpr (std::is_same_v<LambdaReturn, bool> || std::is_convertible_v<LambdaReturn, bool>)
-                {
-                    if (fitness_function(ind.tree, ind.fitness, i))
-                        fitness_should_exit = true;
-                }
-                else
-                {
-                    fitness_function(ind.tree, ind.fitness, i);
-                }
-
-                auto old_best = current_stats.best_fitness.load(std::memory_order_relaxed);
-                while (ind.fitness.adjusted_fitness > old_best && !current_stats.best_fitness.compare_exchange_weak(
-                    old_best, ind.fitness.adjusted_fitness, std::memory_order_relaxed, std::memory_order_relaxed))
-                {
-                }
-
-                auto old_worst = current_stats.worst_fitness.load(std::memory_order_relaxed);
-                while (ind.fitness.adjusted_fitness < old_worst && !current_stats.worst_fitness.compare_exchange_weak(
-                    old_worst, ind.fitness.adjusted_fitness, std::memory_order_relaxed, std::memory_order_relaxed))
-                {
-                }
-
-                auto old_overall = current_stats.overall_fitness.load(std::memory_order_relaxed);
-                while (!current_stats.overall_fitness.compare_exchange_weak(old_overall, ind.fitness.adjusted_fitness + old_overall,
-                                                                            std::memory_order_relaxed, std::memory_order_relaxed))
-                {
-                }
-            }
-        }
-
-        template <typename Crossover, typename Mutation, typename Reproduction>
-        size_t perform_selection(Crossover& crossover, Mutation& mutation, Reproduction& reproduction, tree_t& c1, tree_t* c2)
-        {
-            if (get_random().choice(selection_probabilities.crossover_chance))
-            {
-                auto ptr = c2;
-                if (ptr == nullptr)
-                    ptr = &tree_t::get_thread_local(*this);
-#ifdef BLT_TRACK_ALLOCATIONS
->>>>>>> f38623ad
                 auto state = tracker.start_measurement_thread_local();
-#endif
-                const tree_t* p1;
-                const tree_t* p2;
-                size_t runs = 0;
-                do
-                {
-                    // BLT_TRACE("%lu %p %p", runs, &c1, &tree);
-                    p1 = &crossover.select(*this, current_pop);
-                    p2 = &crossover.select(*this, current_pop);
-                    // BLT_TRACE("%p %p || %lu", p1, p2, current_pop.get_individuals().size());
-
-                    c1.copy_fast(*p1);
-                    ptr->copy_fast(*p2);
-                    // ptr->copy_fast(*p2);
-
-                    if (++runs >= config.crossover.get().get_config().max_crossover_iterations)
-                        return 0;
-#ifdef BLT_TRACK_ALLOCATIONS
+				#endif
+				const tree_t* p1;
+				const tree_t* p2;
+				size_t runs = 0;
+				do
+				{
+					// BLT_TRACE("%lu %p %p", runs, &c1, &tree);
+					p1 = &crossover.select(*this, current_pop);
+					p2 = &crossover.select(*this, current_pop);
+					// BLT_TRACE("%p %p || %lu", p1, p2, current_pop.get_individuals().size());
+
+					c1.copy_fast(*p1);
+					ptr->copy_fast(*p2);
+					// ptr->copy_fast(*p2);
+
+					if (++runs >= config.crossover.get().get_config().max_crossover_iterations)
+						return 0;
+					#ifdef BLT_TRACK_ALLOCATIONS
                     crossover_calls.value(1);
-#endif
-                }
-                while (!config.crossover.get().apply(*this, *p1, *p2, c1, *ptr));
-#ifdef BLT_TRACK_ALLOCATIONS
+					#endif
+				} while (!config.crossover.get().apply(*this, *p1, *p2, c1, *ptr));
+				#ifdef BLT_TRACK_ALLOCATIONS
                 tracker.stop_measurement_thread_local(state);
                 crossover_calls.call();
                 if (state.getAllocatedByteDifference() != 0)
@@ -1645,31 +902,30 @@
                     crossover_allocations.call(state.getAllocatedByteDifference());
                     crossover_allocations.set_value(std::max(crossover_allocations.get_value(), state.getAllocatedByteDifference()));
                 }
-#endif
-                if (c2 == nullptr)
-                {
-                    tree_t::get_thread_local(*this).clear(*this);
-                    return 1;
-                }
-                return 2;
-            }
-            if (get_random().choice(selection_probabilities.mutation_chance))
-            {
-#ifdef BLT_TRACK_ALLOCATIONS
+				#endif
+				if (c2 == nullptr)
+				{
+					tree_t::get_thread_local(*this).clear(*this);
+					return 1;
+				}
+				return 2;
+			}
+			if (get_random().choice(selection_probabilities.mutation_chance))
+			{
+				#ifdef BLT_TRACK_ALLOCATIONS
                 auto state = tracker.start_measurement_thread_local();
-#endif
-                // mutation
-                const tree_t* p;
-                do
-                {
-                    p = &mutation.select(*this, current_pop);
-                    c1.copy_fast(*p);
-#ifdef BLT_TRACK_ALLOCATIONS
+				#endif
+				// mutation
+				const tree_t* p;
+				do
+				{
+					p = &mutation.select(*this, current_pop);
+					c1.copy_fast(*p);
+					#ifdef BLT_TRACK_ALLOCATIONS
                     mutation_calls.value(1);
-#endif
-                }
-                while (!config.mutator.get().apply(*this, *p, c1));
-#ifdef BLT_TRACK_ALLOCATIONS
+					#endif
+				} while (!config.mutator.get().apply(*this, *p, c1));
+				#ifdef BLT_TRACK_ALLOCATIONS
                 tracker.stop_measurement_thread_local(state);
                 mutation_calls.call();
                 if (state.getAllocationDifference() != 0)
@@ -1677,17 +933,17 @@
                     mutation_allocations.call(state.getAllocatedByteDifference());
                     mutation_allocations.set_value(std::max(mutation_allocations.get_value(), state.getAllocatedByteDifference()));
                 }
-#endif
-                return 1;
-            }
-            if (selection_probabilities.reproduction_chance > 0)
-            {
-#ifdef BLT_TRACK_ALLOCATIONS
+				#endif
+				return 1;
+			}
+			if (selection_probabilities.reproduction_chance > 0)
+			{
+				#ifdef BLT_TRACK_ALLOCATIONS
                 auto state = tracker.start_measurement_thread_local();
-#endif
-                // reproduction
-                c1.copy_fast(reproduction.select(*this, current_pop));
-#ifdef BLT_TRACK_ALLOCATIONS
+				#endif
+				// reproduction
+				c1.copy_fast(reproduction.select(*this, current_pop));
+				#ifdef BLT_TRACK_ALLOCATIONS
                 tracker.stop_measurement_thread_local(state);
                 reproduction_calls.call();
                 reproduction_calls.value(1);
@@ -1696,34 +952,33 @@
                     reproduction_allocations.call(state.getAllocatedByteDifference());
                     reproduction_allocations.set_value(std::max(reproduction_allocations.get_value(), state.getAllocatedByteDifference()));
                 }
-#endif
-                return 1;
-            }
-
-            return 0;
-        }
-
-        selector_args get_selector_args()
-        {
-            return {*this, current_pop, current_stats, config, get_random()};
-        }
-
-        template <typename Return, blt::size_t size, typename Accessor, blt::size_t... indexes>
-        Return convert_array(std::array<blt::size_t, size>&& arr, Accessor&& accessor, std::integer_sequence<blt::size_t, indexes...>)
-        {
-            return Return{accessor(arr, indexes)...};
-        }
-
-        void create_threads();
-
-        void evaluate_fitness_internal()
-        {
-            statistic_history.push_back(current_stats);
-            current_stats.clear();
-            thread_helper.evaluation_left.store(config.population_size, std::memory_order_release);
-            (*thread_execution_service)(0);
-
-<<<<<<< HEAD
+				#endif
+				return 1;
+			}
+
+			return 0;
+		}
+
+		selector_args get_selector_args()
+		{
+			return {*this, current_pop, current_stats, config, get_random()};
+		}
+
+		template <typename Return, blt::size_t size, typename Accessor, blt::size_t... indexes>
+		Return convert_array(std::array<blt::size_t, size>&& arr, Accessor&& accessor, std::integer_sequence<blt::size_t, indexes...>)
+		{
+			return Return{accessor(arr, indexes)...};
+		}
+
+		void create_threads();
+
+		void evaluate_fitness_internal()
+		{
+			statistic_history.push_back(current_stats);
+			current_stats.clear();
+			thread_helper.evaluation_left.store(config.population_size, std::memory_order_release);
+			(*thread_execution_service)(0);
+
 			std::sort(current_pop.begin(), current_pop.end(), [](const auto& a, const auto& b) {
 				return a.fitness.adjusted_fitness > b.fitness.adjusted_fitness;
 			});
@@ -1732,64 +987,59 @@
 			current_stats.worst_fitness = current_pop.get_individuals()[current_pop.get_individuals().size() - 1].fitness.adjusted_fitness;
 			current_stats.average_fitness = current_stats.overall_fitness / static_cast<double>(config.population_size);
 		}
-=======
-            current_stats.average_fitness = current_stats.overall_fitness / static_cast<double>(config.population_size);
-        }
->>>>>>> f38623ad
-
-    private:
-        program_operator_storage_t storage;
-        std::function<u64()> seed_func;
-        prog_config_t config{};
-
-        // internal cache which stores already calculated probability values
-        struct
-        {
-            double crossover_chance = 0;
-            double mutation_chance = 0;
-            double reproduction_chance = 0;
-
-            std::optional<size_t> replacement_amount;
-
-            void update(const prog_config_t& config)
-            {
-                const auto total = config.crossover_chance + config.mutation_chance + config.reproduction_chance;
-                crossover_chance = config.crossover_chance / total;
-                mutation_chance = config.mutation_chance / total;
-                reproduction_chance = config.reproduction_chance / total;
-            }
-        } selection_probabilities;
-
-        population_t current_pop;
-        population_t next_pop;
-
-        std::atomic_uint64_t current_generation = 0;
-
-        std::atomic_bool fitness_should_exit = false;
-
-        population_stats current_stats{};
-        tracked_vector<population_stats> statistic_history;
-
-        struct concurrency_storage
-        {
-            std::vector<std::unique_ptr<std::thread>> threads;
-
-            std::mutex thread_function_control{};
-            std::condition_variable thread_function_condition{};
-
-            std::atomic_uint64_t evaluation_left = 0;
-            std::atomic_uint64_t next_gen_left = 0;
-
-            std::atomic_bool lifetime_over = false;
-            blt::barrier_t barrier;
-
-            explicit concurrency_storage(blt::size_t threads): barrier(threads, lifetime_over)
-            {
-            }
-        } thread_helper{config.threads == 0 ? std::thread::hardware_concurrency() : config.threads};
-
-        std::unique_ptr<std::function<void(blt::size_t)>> thread_execution_service = nullptr;
-    };
+
+	private:
+		program_operator_storage_t storage;
+		std::function<u64()> seed_func;
+		prog_config_t config{};
+
+		// internal cache which stores already calculated probability values
+		struct
+		{
+			double crossover_chance = 0;
+			double mutation_chance = 0;
+			double reproduction_chance = 0;
+
+			std::optional<size_t> replacement_amount;
+
+			void update(const prog_config_t& config)
+			{
+				const auto total = config.crossover_chance + config.mutation_chance + config.reproduction_chance;
+				crossover_chance = config.crossover_chance / total;
+				mutation_chance = config.mutation_chance / total;
+				reproduction_chance = config.reproduction_chance / total;
+			}
+		} selection_probabilities;
+
+		population_t current_pop;
+		population_t next_pop;
+
+		std::atomic_uint64_t current_generation = 0;
+
+		std::atomic_bool fitness_should_exit = false;
+
+		population_stats current_stats{};
+		tracked_vector<population_stats> statistic_history;
+
+		struct concurrency_storage
+		{
+			std::vector<std::unique_ptr<std::thread>> threads;
+
+			std::mutex thread_function_control{};
+			std::condition_variable thread_function_condition{};
+
+			std::atomic_uint64_t evaluation_left = 0;
+			std::atomic_uint64_t next_gen_left = 0;
+
+			std::atomic_bool lifetime_over = false;
+			blt::barrier barrier;
+
+			explicit concurrency_storage(blt::size_t threads): barrier(threads, lifetime_over)
+			{}
+		} thread_helper{config.threads == 0 ? std::thread::hardware_concurrency() : config.threads};
+
+		std::unique_ptr<std::function<void(blt::size_t)>> thread_execution_service = nullptr;
+	};
 }
 
 #endif //BLT_GP_PROGRAM_H